///<reference path="../../headers/common.d.ts" />

import config from 'app/core/config';
import _ from 'lodash';
import coreModule from 'app/core/core_module';
import store from 'app/core/store';

export class User {
  isGrafanaAdmin: any;
  isSignedIn: any;
  orgRole: any;
  orgId: number;
  timezone: string;
  helpFlags1: number;
  lightTheme: boolean;

  constructor() {
    if (config.bootData.user) {
      _.extend(this, config.bootData.user);
    }
  }
}

export class ContextSrv {
  pinned: any;
  version: any;
  user: User;
  isSignedIn: any;
  isGrafanaAdmin: any;
  isEditor: any;
  sidemenu: any;

  constructor() {
    this.sidemenu = store.getBool('grafana.sidemenu', false);

    if (!config.buildInfo) {
      config.buildInfo = {};
    }
    if (!config.bootData) {
      config.bootData = {user: {}, settings: {}};
    }

    this.version = config.buildInfo.version;
    this.user = new User();
    this.isSignedIn = this.user.isSignedIn;
    this.isGrafanaAdmin = this.user.isGrafanaAdmin;
    this.isEditor = this.hasRole('Editor') || this.hasRole('Admin');
  }

  hasRole(role) {
    return this.user.orgRole === role;
  }

  isGrafanaVisible() {
    return !!(document.visibilityState === undefined || document.visibilityState === 'visible');
  }

  toggleSideMenu() {
    this.sidemenu = !this.sidemenu;
<<<<<<< HEAD
    this.setPinnedState(this.sidemenu);
=======
    store.set('grafana.sidemenu',this.sidemenu);
>>>>>>> 11f6c4eb
  }
}

var contextSrv = new ContextSrv();
export {contextSrv};

coreModule.factory('contextSrv', function() {
  return contextSrv;
});<|MERGE_RESOLUTION|>--- conflicted
+++ resolved
@@ -57,11 +57,7 @@
 
   toggleSideMenu() {
     this.sidemenu = !this.sidemenu;
-<<<<<<< HEAD
-    this.setPinnedState(this.sidemenu);
-=======
     store.set('grafana.sidemenu',this.sidemenu);
->>>>>>> 11f6c4eb
   }
 }
 
