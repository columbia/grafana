import React, { PureComponent } from 'react';
import _ from 'lodash';
import { DataSource, Plugin } from 'app/types/';
import { getAngularLoader, AngularComponent } from 'app/core/services/AngularLoader';

export interface Props {
  dataSource: DataSource;
  dataSourceMeta: Plugin;
  onModelChange: (dataSource: DataSource) => void;
}

export class PluginSettings extends PureComponent<Props> {
  element: any;
  component: AngularComponent;
<<<<<<< HEAD
  scopeProps: any;
=======
  scopeProps: {
    ctrl: { datasourceMeta: Plugin; current: DataSource };
    onModelChanged: (dataSource: DataSource) => void;
  };
>>>>>>> 682697e2

  constructor(props) {
    super(props);

    this.scopeProps = {
<<<<<<< HEAD
      ctrl: {
        datasourceMeta: this.props.dataSourceMeta,
        current: this.props.dataSource,
      },
=======
      ctrl: { datasourceMeta: props.dataSourceMeta, current: _.cloneDeep(props.dataSource) },
>>>>>>> 682697e2
      onModelChanged: this.onModelChanged,
    };
  }

<<<<<<< HEAD
  componentDidUpdate() {
    this.scopeProps.ctrl.current = this.props.dataSource;
  }

=======
>>>>>>> 682697e2
  componentDidMount() {
    if (!this.element) {
      return;
    }

    const loader = getAngularLoader();
    const template = '<plugin-component type="datasource-config-ctrl" />';

    this.component = loader.load(this.element, this.scopeProps, template);
<<<<<<< HEAD
=======
  }

  componentDidUpdate(prevProps) {
    if (this.props.dataSource !== prevProps.dataSource) {
      this.scopeProps.ctrl.current = _.cloneDeep(this.props.dataSource);

      this.component.digest();
    }
>>>>>>> 682697e2
  }

  componentWillUnmount() {
    if (this.component) {
      this.component.destroy();
    }
  }

  onModelChanged = (dataSource: DataSource) => {
    this.props.onModelChange(dataSource);
  };

  render() {
    return <div ref={element => (this.element = element)} />;
  }
}

export default PluginSettings;<|MERGE_RESOLUTION|>--- conflicted
+++ resolved
@@ -12,38 +12,20 @@
 export class PluginSettings extends PureComponent<Props> {
   element: any;
   component: AngularComponent;
-<<<<<<< HEAD
-  scopeProps: any;
-=======
   scopeProps: {
     ctrl: { datasourceMeta: Plugin; current: DataSource };
     onModelChanged: (dataSource: DataSource) => void;
   };
->>>>>>> 682697e2
 
   constructor(props) {
     super(props);
 
     this.scopeProps = {
-<<<<<<< HEAD
-      ctrl: {
-        datasourceMeta: this.props.dataSourceMeta,
-        current: this.props.dataSource,
-      },
-=======
       ctrl: { datasourceMeta: props.dataSourceMeta, current: _.cloneDeep(props.dataSource) },
->>>>>>> 682697e2
       onModelChanged: this.onModelChanged,
     };
   }
 
-<<<<<<< HEAD
-  componentDidUpdate() {
-    this.scopeProps.ctrl.current = this.props.dataSource;
-  }
-
-=======
->>>>>>> 682697e2
   componentDidMount() {
     if (!this.element) {
       return;
@@ -53,8 +35,6 @@
     const template = '<plugin-component type="datasource-config-ctrl" />';
 
     this.component = loader.load(this.element, this.scopeProps, template);
-<<<<<<< HEAD
-=======
   }
 
   componentDidUpdate(prevProps) {
@@ -63,7 +43,6 @@
 
       this.component.digest();
     }
->>>>>>> 682697e2
   }
 
   componentWillUnmount() {
